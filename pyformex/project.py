--- conflicted
+++ resolved
@@ -64,10 +64,7 @@
     __import__(module)
     mod = sys.modules[module]
     clas = getattr(mod, name)
-<<<<<<< HEAD
-=======
     pf.debug("Success: Got %s" % clas.__class__.__name__,pf.DEBUG.PROJECT)
->>>>>>> 85e4796d
     return clas
 
 
